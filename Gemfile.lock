GIT
  remote: git@github.com:zendesk/zendesk_deployment.git
  revision: d8a07b3b03bfe01bdf695dc941ac50c5bc8b8fc0
  ref: v1.10.4
  specs:
    zendesk_deployment (1.10.4)
      capistrano (< 3.0.0)
      deep_merge

GIT
  remote: https://github.com/dasch/sawyer.git
  revision: d71998f5829007ccd911adf17cf695d604d13619
  branch: dasch/fix-marshal-problem
  specs:
    sawyer (0.5.3)
      addressable (~> 2.3.5)
      faraday (~> 0.8, < 0.10)

GEM
  remote: https://rubygems.org/
  specs:
    actionmailer (4.1.0)
      actionpack (= 4.1.0)
      actionview (= 4.1.0)
      mail (~> 2.5.4)
    actionpack (4.1.0)
      actionview (= 4.1.0)
      activesupport (= 4.1.0)
      rack (~> 1.5.2)
      rack-test (~> 0.6.2)
    actionview (4.1.0)
      activesupport (= 4.1.0)
      builder (~> 3.1)
      erubis (~> 2.7.0)
    active_hash (1.3.0)
      activesupport (>= 2.2.2)
    active_model_serializers (0.8.1)
      activemodel (>= 3.0)
    activemodel (4.1.0)
      activesupport (= 4.1.0)
      builder (~> 3.1)
    activerecord (4.1.0)
      activemodel (= 4.1.0)
      activesupport (= 4.1.0)
      arel (~> 5.0.0)
    activeresource (4.0.0)
      activemodel (~> 4.0)
      activesupport (~> 4.0)
      rails-observers (~> 0.1.1)
    activesupport (4.1.0)
      i18n (~> 0.6, >= 0.6.9)
      json (~> 1.7, >= 1.7.7)
      minitest (~> 5.1)
      thread_safe (~> 0.1)
      tzinfo (~> 1.1)
    addressable (2.3.6)
    airbrake (3.1.16)
      builder
      multi_json
    angularjs-rails (1.2.16)
    ansible (0.2.0)
    arel (5.0.1.20140414130214)
    better_errors (1.1.0)
      coderay (>= 1.0.0)
      erubis (>= 2.6.6)
    binding_of_caller (0.7.2)
      debug_inspector (>= 0.0.1)
    bootstrap-sass (3.1.1.0)
      sass (~> 3.2)
    bootstrap-x-editable-rails (1.5.1.1)
      railties (>= 3.0)
    bourne (1.5.0)
      mocha (>= 0.13.2, < 0.15)
    builder (3.2.2)
    capistrano (2.15.5)
      highline
      net-scp (>= 1.0.0)
      net-sftp (>= 2.0.0)
      net-ssh (>= 2.0.14)
      net-ssh-gateway (>= 1.1.0)
    coderay (1.1.0)
    crack (0.4.2)
      safe_yaml (~> 1.0.0)
    dalli (2.7.0)
    debug_inspector (0.0.2)
    deep_merge (1.0.1)
    docile (1.1.3)
    dogapi (1.9.2)
      json (>= 1.5.1)
    dotenv (0.10.0)
    dotenv-rails (0.10.0)
      dotenv (= 0.10.0)
    erubis (2.7.0)
    execjs (2.0.2)
    faraday (0.9.0)
      multipart-post (>= 1.2, < 3)
    faraday-http-cache (0.4.0)
      faraday (~> 0.8)
    flowdock (0.3.1)
      httparty (~> 0.7)
      multi_json
    font-awesome-sass (4.0.3.1)
      sass (~> 3.2)
    github-markdown (0.6.5)
    hashie (2.1.1)
    highline (1.6.21)
    hike (1.2.3)
    httparty (0.13.1)
      json (~> 1.8)
      multi_xml (>= 0.5.2)
    i18n (0.6.9)
    inflection (1.0.0)
    jquery-rails (3.1.0)
      railties (>= 3.0, < 5.0)
      thor (>= 0.14, < 2.0)
    jquery-ui-rails (4.2.0)
      railties (>= 3.2.16)
    json (1.8.1)
    json (1.8.1-java)
    jwt (0.1.12)
    kaminari (0.15.1)
      actionpack (>= 3.0.0)
      activesupport (>= 3.0.0)
    mail (2.5.4)
      mime-types (~> 1.16)
      treetop (~> 1.4.8)
    metaclass (0.0.4)
    mime-types (1.25.1)
    minitest (5.3.3)
    minitest-rails (2.0.0.beta1)
      minitest (>= 5.3.3, < 6.0)
      railties (~> 4.1)
    mocha (0.14.0)
      metaclass (~> 0.0.1)
    momentjs-rails (2.5.1)
      railties (>= 3.1)
    multi_json (1.10.0)
    multi_xml (0.5.5)
    multipart-post (2.0.0)
    mysql2 (0.3.15)
<<<<<<< HEAD
    net-http-persistent (2.9.4)
    net-scp (1.1.2)
=======
    net-scp (1.2.0)
>>>>>>> d26319b2
      net-ssh (>= 2.6.5)
    net-sftp (2.1.2)
      net-ssh (>= 2.6.5)
    net-ssh (2.8.0)
    net-ssh-gateway (1.2.0)
      net-ssh (>= 2.6.5)
    newrelic_api (1.2.4)
    newrelic_rpm (3.7.3.204)
    oauth2 (0.9.3)
      faraday (>= 0.8, < 0.10)
      jwt (~> 0.1.8)
      multi_json (~> 1.3)
      multi_xml (~> 0.5)
      rack (~> 1.2)
    octokit (3.0.0)
      sawyer (~> 0.5.3)
    omniauth (1.2.1)
      hashie (>= 1.2, < 3)
      rack (~> 1.0)
    omniauth-github (1.1.1)
      omniauth (~> 1.0)
      omniauth-oauth2 (~> 1.1)
    omniauth-oauth2 (1.1.2)
      faraday (>= 0.8, < 0.10)
      multi_json (~> 1.3)
      oauth2 (~> 0.9.3)
      omniauth (~> 1.2)
    polyglot (0.3.4)
    puma (2.8.2)
      rack (>= 1.1, < 2.0)
    puma (2.8.2-java)
      rack (>= 1.1, < 2.0)
    rack (1.5.2)
    rack-test (0.6.2)
      rack (>= 1.0)
    rails (4.1.0)
      actionmailer (= 4.1.0)
      actionpack (= 4.1.0)
      actionview (= 4.1.0)
      activemodel (= 4.1.0)
      activerecord (= 4.1.0)
      activesupport (= 4.1.0)
      bundler (>= 1.3.0, < 2.0)
      railties (= 4.1.0)
      sprockets-rails (~> 2.0)
    rails-observers (0.1.2)
      activemodel (~> 4.0)
    rails_12factor (0.0.2)
      rails_serve_static_assets
      rails_stdout_logging
    rails_serve_static_assets (0.0.2)
    rails_stdout_logging (0.0.3)
    railties (4.1.0)
      actionpack (= 4.1.0)
      activesupport (= 4.1.0)
      rake (>= 0.8.7)
      thor (>= 0.18.1, < 2.0)
    rake (10.2.2)
    rickshaw_rails (1.4.5)
      railties (>= 3.1.0)
    safe_yaml (1.0.2)
    sass (3.2.19)
    sass-rails (4.0.3)
      railties (>= 4.0.0, < 5.0)
      sass (~> 3.2.0)
      sprockets (~> 2.8, <= 2.11.0)
      sprockets-rails (~> 2.0)
    simplecov (0.8.2)
      docile (~> 1.1.0)
      multi_json
      simplecov-html (~> 0.8.0)
    simplecov-html (0.8.0)
    soft_deletion (0.5.6)
    sprockets (2.11.0)
      hike (~> 1.2)
      multi_json (~> 1.0)
      rack (~> 1.0)
      tilt (~> 1.1, != 1.3.0)
    sprockets-rails (2.1.3)
      actionpack (>= 3.0)
      activesupport (>= 3.0)
      sprockets (~> 2.8)
    sqlite3 (1.3.9)
    thor (0.19.1)
    thread_safe (0.3.3)
    thread_safe (0.3.3-java)
    tilt (1.4.1)
    treetop (1.4.15)
      polyglot
      polyglot (>= 0.3.1)
    tzinfo (1.1.0)
      thread_safe (~> 0.1)
    uglifier (2.5.0)
      execjs (>= 0.3.0)
      json (>= 1.8.0)
    warden (1.2.3)
      rack (>= 1.0)
    webmock (1.17.4)
      addressable (>= 2.2.7)
      crack (>= 0.3.2)
    zendesk_api (1.3.4)
      faraday (~> 0.9)
      hashie (>= 1.2)
      inflection
      mime-types (~> 1.0)
      multi_json
      multipart-post (~> 2.0)

PLATFORMS
  java
  ruby

DEPENDENCIES
  active_hash (~> 1.0)
  active_model_serializers (~> 0.8.0)
  activeresource
  airbrake
  angularjs-rails
  ansible
  better_errors
  binding_of_caller
  bootstrap-sass
  bootstrap-x-editable-rails
  bourne
  coderay (~> 1.1.0)
  dalli (~> 2.7.0)
  dogapi (~> 1.9.1)
  dotenv-rails (~> 0.9)
  faraday-http-cache (~> 0.4)
  flowdock (~> 0.3.1)
  font-awesome-sass
  github-markdown (~> 0.6.3)
  jquery-rails
  jquery-ui-rails
  kaminari
  minitest-rails (~> 2.0.0.beta1)
  momentjs-rails
  mysql2 (~> 0.3)
  net-http-persistent
  newrelic_api
  newrelic_rpm (>= 3.7.1)
  octokit (~> 3.0.0)
  omniauth (~> 1.1)
  omniauth-github (= 1.1.1)
  omniauth-oauth2 (~> 1.1)
  puma
  rails (= 4.1.0)
  rails_12factor
  rickshaw_rails
  sass-rails (~> 4.0.0)
  sawyer!
  simplecov
  soft_deletion (~> 0.4)
  sqlite3
  uglifier (>= 1.3.0)
  warden (~> 1.2)
  webmock
  zendesk_api
  zendesk_deployment!<|MERGE_RESOLUTION|>--- conflicted
+++ resolved
@@ -138,16 +138,12 @@
     multi_xml (0.5.5)
     multipart-post (2.0.0)
     mysql2 (0.3.15)
-<<<<<<< HEAD
     net-http-persistent (2.9.4)
-    net-scp (1.1.2)
-=======
-    net-scp (1.2.0)
->>>>>>> d26319b2
+    net-scp (1.2.1)
       net-ssh (>= 2.6.5)
     net-sftp (2.1.2)
       net-ssh (>= 2.6.5)
-    net-ssh (2.8.0)
+    net-ssh (2.9.1)
     net-ssh-gateway (1.2.0)
       net-ssh (>= 2.6.5)
     newrelic_api (1.2.4)
