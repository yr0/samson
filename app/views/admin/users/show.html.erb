<%= form_for :users, method: :put, class: "form-inline" do |form| %>
<<<<<<< HEAD
<table class="table table-hover table-condensed">
  <thead>
    <tr>
      <th>#</th>
      <th>Name</th>
      <th>Email</th>
      <th>Role</th>
      <th></th>
    </tr>
  </thead>

  <tbody>
    <% @users.each do |user| %>
      <tr>
        <td><%= user.id %></td>
        <td><%= user.name %></td>
        <td><%= user.email %></td>
        <td>
          <% Role.all.each do |role| %>
          <label class="radio-inline">
            <%= radio_button_tag "users[#{user.id}][role]", role.id, user.role_id == role.id %>
            <%= role.name %>
          </label>
          <% end %>
        </td>
        <td>
          <%= link_to "Delete", admin_user_path(user.id), method: :delete, data: { confirm: "Delete ##{user.id} #{user.name} #{user.email} ?" }, class: "btn btn-danger" %>
        </td>
=======
  <table class="table table-hover table-condensed">
    <thead>
      <tr>
        <th>#</th>
        <th>Name</th>
        <th>Email</th>
        <th>Role</th>
>>>>>>> 9978940a
      </tr>
    </thead>

    <tbody>
      <% @users.each do |user| %>
        <tr>
          <td><%= user.id %></td>
          <td><%= user.name %></td>
          <td><%= user.email %></td>
          <td>
            <% Role.all.each do |role| %>
            <label class="radio-inline">
              <%= radio_button_tag "users[#{user.id}][role]", role.id, user.role_id == role.id %>
              <%= role.name %>
            </label>
            <% end %>
          </td>
        </tr>
      <% end %>
    </tbody>
  </table>

  <div class="admin-actions">
    <div class="pull-right">
      <button type="submit" class="btn btn-default">Save Changes</button>
    </div>

    <%= paginate @users %>
  </div>
<% end %><|MERGE_RESOLUTION|>--- conflicted
+++ resolved
@@ -1,34 +1,4 @@
 <%= form_for :users, method: :put, class: "form-inline" do |form| %>
-<<<<<<< HEAD
-<table class="table table-hover table-condensed">
-  <thead>
-    <tr>
-      <th>#</th>
-      <th>Name</th>
-      <th>Email</th>
-      <th>Role</th>
-      <th></th>
-    </tr>
-  </thead>
-
-  <tbody>
-    <% @users.each do |user| %>
-      <tr>
-        <td><%= user.id %></td>
-        <td><%= user.name %></td>
-        <td><%= user.email %></td>
-        <td>
-          <% Role.all.each do |role| %>
-          <label class="radio-inline">
-            <%= radio_button_tag "users[#{user.id}][role]", role.id, user.role_id == role.id %>
-            <%= role.name %>
-          </label>
-          <% end %>
-        </td>
-        <td>
-          <%= link_to "Delete", admin_user_path(user.id), method: :delete, data: { confirm: "Delete ##{user.id} #{user.name} #{user.email} ?" }, class: "btn btn-danger" %>
-        </td>
-=======
   <table class="table table-hover table-condensed">
     <thead>
       <tr>
@@ -36,7 +6,6 @@
         <th>Name</th>
         <th>Email</th>
         <th>Role</th>
->>>>>>> 9978940a
       </tr>
     </thead>
 
@@ -54,6 +23,9 @@
             </label>
             <% end %>
           </td>
+          <td>
+            <%= link_to "Delete", admin_user_path(user.id), method: :delete, data: { confirm: "Delete ##{user.id} #{user.name} #{user.email} ?" }, class: "btn btn-danger" %>
+          </td>
         </tr>
       <% end %>
     </tbody>
