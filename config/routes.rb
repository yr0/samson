--- conflicted
+++ resolved
@@ -2,7 +2,11 @@
   get "streams/show"
 
   resources :projects, except: [:index] do
-    resources :deploys, only: [:index, :new, :create, :show, :destroy]
+    resources :deploys, only: [:index, :new, :create, :show, :destroy] do
+      member do
+        post :retry
+      end
+    end
 
     resources :stages do
       resource :lock, only: [:create, :destroy]
@@ -12,15 +16,6 @@
       end
     end
 
-<<<<<<< HEAD
-    resources :deploys, only: [:index, :new, :create, :show, :destroy] do
-      member do
-        post :retry
-      end
-    end
-    resources :stages
-=======
->>>>>>> 34a42f51
     resources :webhooks, only: [:index, :create, :destroy]
     resources :commit_statuses, only: [:show], constraints: { id: /.+/ }
   end
